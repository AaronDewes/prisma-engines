--- conflicted
+++ resolved
@@ -63,15 +63,10 @@
 >;
 
 impl EngineState {
-<<<<<<< HEAD
-    /// Creates a new EngineState
-    pub fn new(initial_datamodel: Option<String>, host: Option<Arc<dyn ConnectorHost>>) -> Self {
-=======
-    pub(crate) fn new(
+    pub fn new(
         initial_datamodels: Option<Vec<(String, SourceFile)>>,
         host: Option<Arc<dyn ConnectorHost>>,
     ) -> Self {
->>>>>>> f9671572
         EngineState {
             initial_datamodel: initial_datamodels.as_deref().map(psl::validate_multi_file),
             host: host.unwrap_or_else(|| Arc::new(schema_connector::EmptyHost)),
