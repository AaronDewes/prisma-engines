--- conflicted
+++ resolved
@@ -151,43 +151,27 @@
 }
 
 fn connector_for_provider(provider: &str) -> CoreResult<Box<dyn schema_connector::SchemaConnector>> {
-<<<<<<< HEAD
     if let Some(connector) = BUILTIN_CONNECTORS.iter().find(|c| c.is_provider(provider)) {
         match connector.flavour() {
+            #[cfg(feature = "postgresql")]
             Flavour::Cockroach => Ok(Box::new(SqlSchemaConnector::new_cockroach())),
+            #[cfg(feature = "mongodb")]
             Flavour::Mongo => Ok(Box::new(MongoDbSchemaConnector::new(ConnectorParams {
                 connection_string: String::new(),
                 preview_features: Default::default(),
                 shadow_database_connection_string: None,
             }))),
+            #[cfg(feature = "mssql")]
             Flavour::Sqlserver => Ok(Box::new(SqlSchemaConnector::new_mssql())),
+            #[cfg(feature = "msyql")]
             Flavour::Mysql => Ok(Box::new(SqlSchemaConnector::new_mysql())),
+            #[cfg(feature = "postgresql")]
             Flavour::Postgres => Ok(Box::new(SqlSchemaConnector::new_postgres())),
+            #[cfg(feature = "sqlite")]
             Flavour::Sqlite => Ok(Box::new(SqlSchemaConnector::new_sqlite())),
         }
     } else {
         Err(CoreError::from_msg(format!(
-=======
-    match provider {
-        #[cfg(feature = "postgresql")]
-        p if POSTGRES.is_provider(p) => Ok(Box::new(SqlSchemaConnector::new_postgres())),
-        #[cfg(feature = "postgresql")]
-        p if COCKROACH.is_provider(p) => Ok(Box::new(SqlSchemaConnector::new_cockroach())),
-        #[cfg(feature = "msyql")]
-        p if MYSQL.is_provider(p) => Ok(Box::new(SqlSchemaConnector::new_mysql())),
-        #[cfg(feature = "sqlite")]
-        p if SQLITE.is_provider(p) => Ok(Box::new(SqlSchemaConnector::new_sqlite())),
-        #[cfg(feature = "mssql")]
-        p if MSSQL.is_provider(p) => Ok(Box::new(SqlSchemaConnector::new_mssql())),
-        // TODO: adopt a state machine pattern in the mongo connector too
-        #[cfg(feature = "mongodb")]
-        p if MONGODB.is_provider(p) => Ok(Box::new(MongoDbSchemaConnector::new(ConnectorParams {
-            connection_string: String::new(),
-            preview_features: Default::default(),
-            shadow_database_connection_string: None,
-        }))),
-        provider => Err(CoreError::from_msg(format!(
->>>>>>> 75852858
             "`{provider}` is not a supported connector."
         )))
     }
