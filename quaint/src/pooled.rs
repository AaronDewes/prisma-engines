--- conflicted
+++ resolved
@@ -305,14 +305,9 @@
     /// - Unknown: Always add a network roundtrip by setting the search path through a database query.
     ///
     /// - Defaults to `PostgresFlavour::Unknown`.
-<<<<<<< HEAD
-    pub fn set_postgres_flavour(&mut self, flavour: PostgresFlavour) {
-        if let ConnectionInfo::Native(NativeConnectionInfo::Postgres(ref mut url)) = self.connection_info {
-=======
     #[cfg(feature = "postgresql")]
     pub fn set_postgres_flavour(&mut self, flavour: crate::connector::PostgresFlavour) {
-        if let ConnectionInfo::Postgres(ref mut url) = self.connection_info {
->>>>>>> 75852858
+        if let ConnectionInfo::Native(NativeConnectionInfo::Postgres(ref mut url)) = self.connection_info {
             url.set_flavour(flavour);
         }
 
