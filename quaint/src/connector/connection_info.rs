#![cfg_attr(target_arch = "wasm32", allow(unused_imports))]
#![cfg_attr(not(target_arch = "wasm32"), allow(clippy::large_enum_variant))]

use crate::error::{Error, ErrorKind};
use std::{borrow::Cow, fmt};
use url::Url;

#[cfg(feature = "mssql")]
use crate::connector::MssqlUrl;
#[cfg(feature = "mysql")]
use crate::connector::MysqlUrl;
#[cfg(feature = "postgresql")]
use crate::connector::PostgresUrl;
#[cfg(feature = "sqlite")]
use crate::connector::SqliteParams;
#[cfg(feature = "sqlite")]
use std::convert::TryFrom;

use super::ExternalConnectionInfo;

#[cfg(native)]
use super::NativeConnectionInfo;

/// General information about a SQL connection.
#[derive(Debug, Clone)]
#[cfg_attr(target_arch = "wasm32", repr(transparent))]
pub enum ConnectionInfo {
    #[cfg(not(target_arch = "wasm32"))]
    Native(NativeConnectionInfo),
    External(ExternalConnectionInfo),
}

impl ConnectionInfo {
    /// Parse `ConnectionInfo` out from an SQL connection string.
    ///
    /// Will fail if URI is invalid or the scheme points to an unsupported
    /// database.
    #[cfg(not(target_arch = "wasm32"))]
    pub fn from_url(url_str: &str) -> crate::Result<Self> {
        let url_result: Result<Url, _> = url_str.parse();

        // Non-URL database strings are interpreted as SQLite file paths.
        match url_str {
            #[cfg(feature = "sqlite")]
            s if s.starts_with("file") => {
                if url_result.is_err() {
                    let params = SqliteParams::try_from(s)?;

                    return Ok(ConnectionInfo::Native(NativeConnectionInfo::Sqlite {
                        file_path: params.file_path,
                        db_name: params.db_name,
                    }));
                }
            }
            #[cfg(feature = "mssql")]
            s if s.starts_with("jdbc:sqlserver") || s.starts_with("sqlserver") => {
                return Ok(ConnectionInfo::Native(NativeConnectionInfo::Mssql(MssqlUrl::new(
                    url_str,
                )?)));
            }
            _ => (),
        }

        let url = url_result?;

        let sql_family = SqlFamily::from_scheme(url.scheme()).ok_or_else(|| {
            let kind =
                ErrorKind::DatabaseUrlIsInvalid(format!("{} is not a supported database URL scheme.", url.scheme()));

            Error::builder(kind).build()
        })?;

        match sql_family {
            #[cfg(feature = "mysql")]
            SqlFamily::Mysql => Ok(ConnectionInfo::Native(NativeConnectionInfo::Mysql(MysqlUrl::new(url)?))),
            #[cfg(feature = "sqlite")]
            SqlFamily::Sqlite => {
                let params = SqliteParams::try_from(url_str)?;

                Ok(ConnectionInfo::Native(NativeConnectionInfo::Sqlite {
                    file_path: params.file_path,
                    db_name: params.db_name,
                }))
            }
            #[cfg(feature = "postgresql")]
            SqlFamily::Postgres => Ok(ConnectionInfo::Native(NativeConnectionInfo::Postgres(
                PostgresUrl::new(url)?,
            ))),
            #[allow(unreachable_patterns)]
            _ => unreachable!(),
        }
    }

    /// The provided database name. This will be `None` on SQLite.
    pub fn dbname(&self) -> Option<&str> {
        match self {
            #[cfg(not(target_arch = "wasm32"))]
            ConnectionInfo::Native(info) => match info {
                #[cfg(feature = "postgresql")]
                NativeConnectionInfo::Postgres(url) => Some(url.dbname()),
                #[cfg(feature = "mysql")]
                NativeConnectionInfo::Mysql(url) => Some(url.dbname()),
                #[cfg(feature = "mssql")]
                NativeConnectionInfo::Mssql(url) => Some(url.dbname()),
                #[cfg(feature = "sqlite")]
                NativeConnectionInfo::Sqlite { .. } | NativeConnectionInfo::InMemorySqlite { .. } => None,
            },
            ConnectionInfo::External(_) => None,
        }
    }

    /// This is what item names are prefixed with in queries.
    ///
    /// - In SQLite, this is the schema name that the database file was attached as.
    /// - In Postgres, it is the selected schema inside the current database.
    /// - In MySQL, it is the database name.
    pub fn schema_name(&self) -> &str {
        match self {
            #[cfg(not(target_arch = "wasm32"))]
            ConnectionInfo::Native(info) => match info {
                #[cfg(feature = "postgresql")]
                NativeConnectionInfo::Postgres(url) => url.schema(),
                #[cfg(feature = "mysql")]
                NativeConnectionInfo::Mysql(url) => url.dbname(),
                #[cfg(feature = "mssql")]
                NativeConnectionInfo::Mssql(url) => url.schema(),
                #[cfg(feature = "sqlite")]
                NativeConnectionInfo::Sqlite { db_name, .. } => db_name,
                #[cfg(feature = "sqlite")]
                NativeConnectionInfo::InMemorySqlite { db_name } => db_name,
            },
            ConnectionInfo::External(info) => &info.schema_name,
        }
    }

    /// The provided database host. This will be `"localhost"` on SQLite.
    pub fn host(&self) -> &str {
        match self {
            #[cfg(not(target_arch = "wasm32"))]
            ConnectionInfo::Native(info) => match info {
                #[cfg(feature = "postgresql")]
                NativeConnectionInfo::Postgres(url) => url.host(),
                #[cfg(feature = "mysql")]
                NativeConnectionInfo::Mysql(url) => url.host(),
                #[cfg(feature = "mssql")]
                NativeConnectionInfo::Mssql(url) => url.host(),
                #[cfg(feature = "sqlite")]
                NativeConnectionInfo::Sqlite { .. } | NativeConnectionInfo::InMemorySqlite { .. } => "localhost",
            },
            ConnectionInfo::External(_) => "external",
        }
    }

    /// The provided database user name. This will be `None` on SQLite.
    pub fn username(&self) -> Option<Cow<str>> {
        // TODO: why do some of the native `.username()` methods return an `Option<&str>` and others a `Cow<str>`?
        match self {
            #[cfg(not(target_arch = "wasm32"))]
            ConnectionInfo::Native(info) => match info {
                #[cfg(feature = "postgresql")]
                NativeConnectionInfo::Postgres(url) => Some(url.username()),
                #[cfg(feature = "mysql")]
                NativeConnectionInfo::Mysql(url) => Some(url.username()),
                #[cfg(feature = "mssql")]
                NativeConnectionInfo::Mssql(url) => url.username().map(Cow::from),
                #[cfg(feature = "sqlite")]
                NativeConnectionInfo::Sqlite { .. } | NativeConnectionInfo::InMemorySqlite { .. } => None,
            },
            ConnectionInfo::External(_) => None,
        }
    }

    /// The database file for SQLite, otherwise `None`.
    pub fn file_path(&self) -> Option<&str> {
        match self {
            #[cfg(not(target_arch = "wasm32"))]
            ConnectionInfo::Native(info) => match info {
                #[cfg(feature = "postgresql")]
                NativeConnectionInfo::Postgres(_) => None,
                #[cfg(feature = "mysql")]
                NativeConnectionInfo::Mysql(_) => None,
                #[cfg(feature = "mssql")]
                NativeConnectionInfo::Mssql(_) => None,
                #[cfg(feature = "sqlite")]
                NativeConnectionInfo::Sqlite { file_path, .. } => Some(file_path),
                #[cfg(feature = "sqlite")]
                NativeConnectionInfo::InMemorySqlite { .. } => None,
            },
            ConnectionInfo::External(_) => None,
        }
    }

    /// The family of databases connected.
    pub fn sql_family(&self) -> SqlFamily {
        match self {
            #[cfg(not(target_arch = "wasm32"))]
            ConnectionInfo::Native(info) => match info {
                #[cfg(feature = "postgresql")]
                NativeConnectionInfo::Postgres(_) => SqlFamily::Postgres,
                #[cfg(feature = "mysql")]
                NativeConnectionInfo::Mysql(_) => SqlFamily::Mysql,
                #[cfg(feature = "mssql")]
                NativeConnectionInfo::Mssql(_) => SqlFamily::Mssql,
                #[cfg(feature = "sqlite")]
                NativeConnectionInfo::Sqlite { .. } | NativeConnectionInfo::InMemorySqlite { .. } => SqlFamily::Sqlite,
            },
            ConnectionInfo::External(info) => info.sql_family.to_owned(),
        }
    }

    /// The provided database port, if applicable.
    pub fn port(&self) -> Option<u16> {
        match self {
            #[cfg(not(target_arch = "wasm32"))]
            ConnectionInfo::Native(info) => match info {
                #[cfg(feature = "postgresql")]
                NativeConnectionInfo::Postgres(url) => Some(url.port()),
                #[cfg(feature = "mysql")]
                NativeConnectionInfo::Mysql(url) => Some(url.port()),
                #[cfg(feature = "mssql")]
                NativeConnectionInfo::Mssql(url) => Some(url.port()),
                #[cfg(feature = "sqlite")]
                NativeConnectionInfo::Sqlite { .. } | NativeConnectionInfo::InMemorySqlite { .. } => None,
            },
            ConnectionInfo::External(_) => None,
        }
    }

    /// Whether the pgbouncer mode is enabled.
    pub fn pg_bouncer(&self) -> bool {
        match self {
            #[cfg(all(not(target_arch = "wasm32"), feature = "postgresql"))]
            ConnectionInfo::Native(NativeConnectionInfo::Postgres(url)) => url.pg_bouncer(),
            _ => false,
        }
    }

    /// A string describing the database location, meant for error messages. It will be the host
    /// and port on MySQL/Postgres, and the file path on SQLite.
    pub fn database_location(&self) -> String {
        match self {
            #[cfg(not(target_arch = "wasm32"))]
            ConnectionInfo::Native(info) => match info {
                #[cfg(feature = "postgresql")]
                NativeConnectionInfo::Postgres(url) => format!("{}:{}", url.host(), url.port()),
                #[cfg(feature = "mysql")]
                NativeConnectionInfo::Mysql(url) => format!("{}:{}", url.host(), url.port()),
                #[cfg(feature = "mssql")]
                NativeConnectionInfo::Mssql(url) => format!("{}:{}", url.host(), url.port()),
                #[cfg(feature = "sqlite")]
                NativeConnectionInfo::Sqlite { file_path, .. } => file_path.clone(),
                #[cfg(feature = "sqlite")]
                NativeConnectionInfo::InMemorySqlite { .. } => "in-memory".into(),
            },
            ConnectionInfo::External(_) => "external".into(),
        }
    }

    #[allow(unused_variables)]
    pub fn set_version(&mut self, version: Option<String>) {
        match self {
            #[cfg(not(target_arch = "wasm32"))]
            ConnectionInfo::Native(native) => native.set_version(version),
            ConnectionInfo::External(_) => (),
        }
    }

    pub fn version(&self) -> Option<&str> {
        match self {
<<<<<<< HEAD
            #[cfg(not(target_arch = "wasm32"))]
            ConnectionInfo::Native(nt) => match nt {
                #[cfg(feature = "mysql")]
                NativeConnectionInfo::Mysql(m) => m.version(),
                _ => None,
            },
            ConnectionInfo::External(_) => None,
=======
            #[cfg(feature = "mysql-native")]
            ConnectionInfo::Native(NativeConnectionInfo::Mysql(m)) => m.version(),
            _ => None,
>>>>>>> 744b41c0
        }
    }
}

/// One of the supported SQL variants.
#[derive(Debug, PartialEq, Eq, Clone, Copy)]
pub enum SqlFamily {
    #[cfg(feature = "postgresql")]
    Postgres,
    #[cfg(feature = "mysql")]
    Mysql,
    #[cfg(feature = "sqlite")]
    Sqlite,
    #[cfg(feature = "mssql")]
    Mssql,
}

impl SqlFamily {
    /// Get a string representation of the family.
    pub fn as_str(self) -> &'static str {
        match self {
            #[cfg(feature = "postgresql")]
            SqlFamily::Postgres => "postgresql",
            #[cfg(feature = "mysql")]
            SqlFamily::Mysql => "mysql",
            #[cfg(feature = "sqlite")]
            SqlFamily::Sqlite => "sqlite",
            #[cfg(feature = "mssql")]
            SqlFamily::Mssql => "mssql",
        }
    }

    /// Convert url scheme to an SqlFamily.
    pub fn from_scheme(url_scheme: &str) -> Option<Self> {
        match url_scheme {
            #[cfg(feature = "sqlite")]
            "file" => Some(SqlFamily::Sqlite),
            #[cfg(feature = "postgresql")]
            "postgres" | "postgresql" => Some(SqlFamily::Postgres),
            #[cfg(feature = "mysql")]
            "mysql" => Some(SqlFamily::Mysql),
            _ => None,
        }
    }

    /// Get the default max rows for a batch insert.
    pub fn max_insert_rows(&self) -> Option<usize> {
        match self {
            #[cfg(feature = "postgresql")]
            SqlFamily::Postgres => None,
            #[cfg(feature = "mysql")]
            SqlFamily::Mysql => None,
            #[cfg(feature = "sqlite")]
            SqlFamily::Sqlite => Some(999),
            #[cfg(feature = "mssql")]
            SqlFamily::Mssql => Some(1000),
        }
    }

    /// Get the max number of bind parameters for a single query, which in targets other
    /// than Wasm can be controlled with the env var QUERY_BATCH_SIZE.
    #[cfg(not(target_arch = "wasm32"))]
    pub fn max_bind_values(&self) -> usize {
        use std::sync::OnceLock;
        static BATCH_SIZE_OVERRIDE: OnceLock<Option<usize>> = OnceLock::new();
        BATCH_SIZE_OVERRIDE
            .get_or_init(|| {
                std::env::var("QUERY_BATCH_SIZE")
                    .ok()
                    .map(|size| size.parse().expect("QUERY_BATCH_SIZE: not a valid size"))
            })
            .unwrap_or(self.default_max_bind_values())
    }

    /// Get the max number of bind parameters for a single query, in Wasm there's no
    /// environment, and we omit that knob.
    #[cfg(target_arch = "wasm32")]
    pub fn max_bind_values(&self) -> usize {
        self.default_max_bind_values()
    }

    /// Get the default max number of bind parameters for a single query.
    pub fn default_max_bind_values(&self) -> usize {
        match self {
            #[cfg(feature = "postgresql")]
            SqlFamily::Postgres => 32766,
            #[cfg(feature = "mysql")]
            SqlFamily::Mysql => 65535,
            #[cfg(feature = "sqlite")]
            SqlFamily::Sqlite => 999,
            #[cfg(feature = "mssql")]
            SqlFamily::Mssql => 2099,
        }
    }

    /// Check if a family exists for the given scheme.
    pub fn scheme_is_supported(url_scheme: &str) -> bool {
        Self::from_scheme(url_scheme).is_some()
    }

    /// True, if family is PostgreSQL.
    #[cfg(feature = "postgresql")]
    pub fn is_postgres(&self) -> bool {
        matches!(self, SqlFamily::Postgres)
    }

    /// True, if family is PostgreSQL.
    #[cfg(not(feature = "postgresql"))]
    pub fn is_postgres(&self) -> bool {
        false
    }

    /// True, if family is MySQL.
    #[cfg(feature = "mysql")]
    pub fn is_mysql(&self) -> bool {
        matches!(self, SqlFamily::Mysql)
    }

    /// True, if family is MySQL.
    #[cfg(not(feature = "mysql"))]
    pub fn is_mysql(&self) -> bool {
        false
    }

    /// True, if family is SQLite.
    #[cfg(feature = "sqlite")]
    pub fn is_sqlite(&self) -> bool {
        matches!(self, SqlFamily::Sqlite)
    }

    /// True, if family is SQLite.
    #[cfg(not(feature = "sqlite"))]
    pub fn is_sqlite(&self) -> bool {
        false
    }

    /// True, if family is SQL Server.
    #[cfg(feature = "mssql")]
    pub fn is_mssql(&self) -> bool {
        matches!(self, SqlFamily::Mssql)
    }

    /// True, if family is SQL Server.
    #[cfg(not(feature = "mssql"))]
    pub fn is_mssql(&self) -> bool {
        false
    }
}

impl fmt::Display for SqlFamily {
    fn fmt(&self, f: &mut fmt::Formatter<'_>) -> fmt::Result {
        write!(f, "{}", self.as_str())
    }
}

#[cfg(test)]
mod tests {
    #[cfg(any(feature = "sqlite", feature = "mysql"))]
    use super::*;

    #[test]
    #[cfg(feature = "sqlite")]
    fn sqlite_connection_info_from_str_interprets_relative_path_correctly() {
        let conn_info = ConnectionInfo::from_url("file:dev.db").unwrap();

        #[allow(irrefutable_let_patterns)]
        if let ConnectionInfo::Native(NativeConnectionInfo::Sqlite { file_path, db_name: _ }) = conn_info {
            assert_eq!(file_path, "dev.db");
        } else {
            panic!("Wrong type of connection info, should be Sqlite");
        }
    }

    #[test]
    #[cfg(feature = "mysql")]
    fn mysql_connection_info_from_str() {
        let conn_info = ConnectionInfo::from_url("mysql://myuser:my%23pass%23word@lclhst:5432/mydb").unwrap();

        #[allow(irrefutable_let_patterns)]
        if let ConnectionInfo::Native(NativeConnectionInfo::Mysql(url)) = conn_info {
            assert_eq!(url.password().unwrap(), "my#pass#word");
            assert_eq!(url.host(), "lclhst");
            assert_eq!(url.username(), "myuser");
            assert_eq!(url.dbname(), "mydb");
        } else {
            panic!("Wrong type of connection info, should be Mysql");
        }
    }
}<|MERGE_RESOLUTION|>--- conflicted
+++ resolved
@@ -267,19 +267,9 @@
 
     pub fn version(&self) -> Option<&str> {
         match self {
-<<<<<<< HEAD
-            #[cfg(not(target_arch = "wasm32"))]
-            ConnectionInfo::Native(nt) => match nt {
-                #[cfg(feature = "mysql")]
-                NativeConnectionInfo::Mysql(m) => m.version(),
-                _ => None,
-            },
-            ConnectionInfo::External(_) => None,
-=======
             #[cfg(feature = "mysql-native")]
             ConnectionInfo::Native(NativeConnectionInfo::Mysql(m)) => m.version(),
             _ => None,
->>>>>>> 744b41c0
         }
     }
 }
