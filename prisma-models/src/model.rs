--- conflicted
+++ resolved
@@ -85,12 +85,12 @@
             .unwrap_or_else(|| self.name.as_ref())
     }
 
-<<<<<<< HEAD
     pub fn schema(&self) -> SchemaRef {
         self.schema.upgrade().expect(
             "Schema does not exist anymore. Parent schema is deleted without deleting the child schema."
         )
-=======
+    }
+
     pub fn id_column(&self) -> Column {
         let table_name = self.db_name();
         let id_field = self.fields().id();
@@ -98,24 +98,4 @@
 
         (self.db_name(), table_name, id_name).into()
     }
-
-    pub fn with_schema<F, T>(&self, f: F) -> T
-    where
-        F: FnOnce(Arc<Schema>) -> T,
-    {
-        match self.schema.upgrade(){
-            Some(model) => f(model),
-            None => panic!(
-                "Schema does not exist anymore. Parent schema is deleted without deleting the child models."
-            )
-        }
-    }
-
-    pub fn with_project<F, T>(&self, f: F) -> T
-    where
-        F: FnOnce(Arc<Project>) -> T,
-    {
-        self.with_schema(|s| s.with_project(|p| f(p)))
->>>>>>> 32cf5915
-    }
 }