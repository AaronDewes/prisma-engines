--- conflicted
+++ resolved
@@ -138,31 +138,18 @@
                 id Int @id
             }
         "#;
-<<<<<<< HEAD
-        let initial_result = infer_and_apply(test_setup, api, &dm1).sql_schema;
-        assert!(!initial_result.has_table("Blog_tags"));
-
-        let mut result = barrel.execute(|migration| {
-            migration.create_table("Blog_tags", |t| {
-                // TODO: barrel does not render this one correctly
-                t.add_column("nodeId", types::foreign("Blog", "id"));
-                t.add_column("position", types::integer());
-                t.add_column("value", types::text());
-            });
-=======
     let initial_result = api.infer_and_apply(&dm1).await.sql_schema;
     assert!(!initial_result.has_table("Blog_tags"));
 
     let mut result = api.barrel().execute(|migration| {
         migration.create_table("Blog_tags", |t| {
             // TODO: barrel does not render this one correctly
-            // TODO: the column should not be nullable. We just set it nullable because of our current inline relation nullability hack
-            t.add_column("nodeId", types::foreign("Blog", "id").nullable(true));
+            t.add_column("nodeId", types::foreign("Blog", "id"));
             t.add_column("position", types::integer());
             t.add_column("value", types::text());
->>>>>>> 603df6fc
-        });
-    });
+        });
+    });
+
     // hacks for things i can't set in barrel due to limitations
     for table in &mut result.tables {
         if table.name == "Blog_tags" {
