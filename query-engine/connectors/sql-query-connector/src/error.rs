use connector_interface::{error::*, Filter};
use failure::{Error, Fail};
use prisma_models::prelude::DomainError;
use quaint::error::Error as QuaintError;
use std::string::FromUtf8Error;

#[derive(Debug, Fail)]
pub enum SqlError {
    #[fail(display = "Unique constraint failed: {}", field_name)]
    UniqueConstraintViolation { field_name: String },

    #[fail(display = "Null constraint failed: {}", field_name)]
    NullConstraintViolation { field_name: String },

    #[fail(display = "Record does not exist.")]
    RecordDoesNotExist,

    #[fail(display = "Column does not exist")]
    ColumnDoesNotExist,

    #[fail(display = "Error creating a database connection.")]
    ConnectionError(QuaintError),

    #[fail(display = "Error querying the database: {}", _0)]
    QueryError(Error),

    #[fail(display = "The column value was different from the model")]
    ColumnReadFailure(Error),

    #[fail(display = "Field cannot be null: {}", field)]
    FieldCannotBeNull { field: String },

    #[fail(display = "{}", _0)]
    DomainError(DomainError),

    #[fail(display = "Record not found: {}", _0)]
    RecordNotFoundForWhere(Filter),

    #[fail(
        display = "Violating a relation {} between {} and {}",
        relation_name, model_a_name, model_b_name
    )]
    RelationViolation {
        relation_name: String,
        model_a_name: String,
        model_b_name: String,
    },

    #[fail(
        display = "The relation {} has no record for the model {} connected to a record for the model {} on your write path.",
        relation_name, parent_name, child_name
    )]
    RecordsNotConnected {
        relation_name: String,
        parent_name: String,
        // parent_where: Option<Box<RecordFinderInfo>>,
        child_name: String,
        // child_where: Option<Box<RecordFinderInfo>>,
    },

    #[fail(display = "Conversion error: {}", _0)]
    ConversionError(Error),
}

impl SqlError {
    pub(crate) fn into_connector_error(self, connection_info: &quaint::prelude::ConnectionInfo) -> ConnectorError {
        match self {
            SqlError::UniqueConstraintViolation { field_name } => {
                ConnectorError::from_kind(ErrorKind::UniqueConstraintViolation { field_name })
            }
            SqlError::NullConstraintViolation { field_name } => {
                ConnectorError::from_kind(ErrorKind::NullConstraintViolation { field_name })
            }
            SqlError::RecordDoesNotExist => ConnectorError::from_kind(ErrorKind::RecordDoesNotExist),
            SqlError::ColumnDoesNotExist => ConnectorError::from_kind(ErrorKind::ColumnDoesNotExist),
            SqlError::ConnectionError(e) => ConnectorError {
                user_facing_error: user_facing_errors::quaint::render_quaint_error(&e, connection_info),
                kind: ErrorKind::ConnectionError(e.into()),
            },
            SqlError::ColumnReadFailure(e) => ConnectorError::from_kind(ErrorKind::ColumnReadFailure(e)),
            SqlError::FieldCannotBeNull { field } => ConnectorError::from_kind(ErrorKind::FieldCannotBeNull { field }),
            SqlError::DomainError(e) => ConnectorError::from_kind(ErrorKind::DomainError(e)),
            SqlError::RecordNotFoundForWhere(info) => {
                ConnectorError::from_kind(ErrorKind::RecordNotFoundForWhere(info))
            }
            SqlError::RelationViolation {
                relation_name,
                model_a_name,
                model_b_name,
            } => ConnectorError::from_kind(ErrorKind::RelationViolation {
                relation_name,
                model_a_name,
                model_b_name,
            }),
            SqlError::RecordsNotConnected {
                relation_name,
                parent_name,
                // parent_where,
                child_name,
<<<<<<< HEAD
                // child_where,
            } => ConnectorError::RecordsNotConnected {
=======
                child_where,
            } => ConnectorError::from_kind(ErrorKind::RecordsNotConnected {
>>>>>>> 354b74b7
                relation_name,
                parent_name,
                // parent_where,
                child_name,
<<<<<<< HEAD
                // child_where,
            },
            SqlError::ConversionError(e) => ConnectorError::ConversionError(e),
            SqlError::DatabaseCreationError(e) => ConnectorError::DatabaseCreationError(e),
            SqlError::QueryError(e) => ConnectorError::QueryError(e),
=======
                child_where,
            }),
            SqlError::ConversionError(e) => ConnectorError::from_kind(ErrorKind::ConversionError(e)),
            SqlError::QueryError(e) => ConnectorError::from_kind(ErrorKind::QueryError(e)),
>>>>>>> 354b74b7
        }
    }
}

impl From<quaint::error::Error> for SqlError {
    fn from(e: quaint::error::Error) -> Self {
        match e {
            quaint::error::Error::QueryError(e) => Self::QueryError(e.into()),
            quaint::error::Error::IoError(_) => Self::ConnectionError(e),
            quaint::error::Error::NotFound => Self::RecordDoesNotExist,
            quaint::error::Error::UniqueConstraintViolation { field_name } => {
                Self::UniqueConstraintViolation { field_name }
            }

            quaint::error::Error::NullConstraintViolation { field_name } => {
                Self::NullConstraintViolation { field_name }
            }

            quaint::error::Error::ConnectionError(_) => Self::ConnectionError(e),
            quaint::error::Error::ColumnReadFailure(e) => Self::ColumnReadFailure(e.into()),
            quaint::error::Error::ColumnNotFound(_) => Self::ColumnDoesNotExist,

            e @ quaint::error::Error::ConversionError(_) => SqlError::ConversionError(e.into()),
            e @ quaint::error::Error::ResultIndexOutOfBounds { .. } => SqlError::QueryError(e.into()),
            e @ quaint::error::Error::ResultTypeMismatch { .. } => SqlError::QueryError(e.into()),
            e @ quaint::error::Error::DatabaseUrlIsInvalid { .. } => SqlError::ConnectionError(e),
            e @ quaint::error::Error::DatabaseDoesNotExist { .. } => SqlError::ConnectionError(e),
            e @ quaint::error::Error::AuthenticationFailed { .. } => SqlError::ConnectionError(e),
            e @ quaint::error::Error::DatabaseAccessDenied { .. } => SqlError::ConnectionError(e),
            e @ quaint::error::Error::DatabaseAlreadyExists { .. } => SqlError::ConnectionError(e),
            e @ quaint::error::Error::InvalidConnectionArguments => SqlError::ConnectionError(e),
            e @ quaint::error::Error::ConnectTimeout { .. } => SqlError::ConnectionError(e.into()),
            e @ quaint::error::Error::Timeout => SqlError::ConnectionError(e.into()),
            e @ quaint::error::Error::TlsError { .. } => Self::ConnectionError(e.into()),
        }
    }
}

impl From<DomainError> for SqlError {
    fn from(e: DomainError) -> SqlError {
        SqlError::DomainError(e)
    }
}

impl From<serde_json::error::Error> for SqlError {
    fn from(e: serde_json::error::Error) -> SqlError {
        SqlError::ConversionError(e.into())
    }
}

impl From<url::ParseError> for SqlError {
    fn from(err: url::ParseError) -> SqlError {
        let quaint_error = QuaintError::from(err);
        SqlError::from(quaint_error)
    }
}

impl From<uuid::parser::ParseError> for SqlError {
    fn from(e: uuid::parser::ParseError) -> SqlError {
        SqlError::ColumnReadFailure(e.into())
    }
}

impl From<uuid::BytesError> for SqlError {
    fn from(e: uuid::BytesError) -> SqlError {
        SqlError::ColumnReadFailure(e.into())
    }
}

impl From<FromUtf8Error> for SqlError {
    fn from(e: FromUtf8Error) -> SqlError {
        SqlError::ColumnReadFailure(e.into())
    }
}<|MERGE_RESOLUTION|>--- conflicted
+++ resolved
@@ -95,31 +95,14 @@
             SqlError::RecordsNotConnected {
                 relation_name,
                 parent_name,
-                // parent_where,
                 child_name,
-<<<<<<< HEAD
-                // child_where,
-            } => ConnectorError::RecordsNotConnected {
-=======
-                child_where,
             } => ConnectorError::from_kind(ErrorKind::RecordsNotConnected {
->>>>>>> 354b74b7
                 relation_name,
                 parent_name,
-                // parent_where,
                 child_name,
-<<<<<<< HEAD
-                // child_where,
-            },
-            SqlError::ConversionError(e) => ConnectorError::ConversionError(e),
-            SqlError::DatabaseCreationError(e) => ConnectorError::DatabaseCreationError(e),
-            SqlError::QueryError(e) => ConnectorError::QueryError(e),
-=======
-                child_where,
             }),
             SqlError::ConversionError(e) => ConnectorError::from_kind(ErrorKind::ConversionError(e)),
             SqlError::QueryError(e) => ConnectorError::from_kind(ErrorKind::QueryError(e)),
->>>>>>> 354b74b7
         }
     }
 }
