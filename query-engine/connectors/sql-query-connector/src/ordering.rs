--- conflicted
+++ resolved
@@ -46,16 +46,11 @@
                     self.build_order_aggr_scalar(order_by, needs_reversed_order, ctx)
                 }
                 OrderBy::ToManyAggregation(order_by) => self.build_order_aggr_rel(order_by, needs_reversed_order, ctx),
-<<<<<<< HEAD
+                #[cfg(any(feature = "postgresql", feature = "mysql"))]
                 OrderBy::Relevance(order_by) => {
                     reachable_only_with_capability!(ConnectorCapability::FullTextSearch);
                     self.build_order_relevance(order_by, needs_reversed_order, ctx)
                 }
-=======
-                #[cfg(any(feature = "postgresql", feature = "mysql"))]
-                OrderBy::Relevance(order_by) => self.build_order_relevance(order_by, needs_reversed_order, ctx),
-                _ => unreachable!("Feature not enabled that should be enabled!"),
->>>>>>> 75852858
             })
             .collect_vec()
     }
