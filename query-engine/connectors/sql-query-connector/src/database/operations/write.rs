use super::update::*;
use crate::column_metadata;
use crate::filter::FilterBuilder;
use crate::row::ToSqlRow;
use crate::{
    error::SqlError, model_extensions::*, query_builder::write, sql_trace::SqlTraceComment, Context, QueryExt,
    Queryable,
};
use connector_interface::*;
use itertools::Itertools;
use quaint::ast::Insert;
use quaint::{
    error::ErrorKind,
    prelude::{Aliasable, Select, SqlFamily},
};
use query_structure::*;
use std::borrow::Cow;
use std::{
    collections::{HashMap, HashSet},
    ops::Deref,
    usize,
};
use user_facing_errors::query_engine::DatabaseConstraint;

<<<<<<< HEAD
#[cfg(target_arch = "wasm32")]
macro_rules! trace {
    (target: $target:expr, $($arg:tt)+) => {{
        // No-op in WebAssembly
    }};
    ($($arg:tt)+) => {{
        // No-op in WebAssembly
    }};
}

#[cfg(not(target_arch = "wasm32"))]
macro_rules! trace {
    (target: $target:expr, $($arg:tt)+) => {
        tracing::log::trace!(target: $target, $($arg)+);
    };
    ($($arg:tt)+) => {
        tracing::log::trace!($($arg)+);
    };
}

=======
#[cfg(feature = "mysql")]
>>>>>>> 75852858
async fn generate_id(
    conn: &dyn Queryable,
    id_field: &FieldSelection,
    args: &WriteArgs,
    ctx: &Context<'_>,
) -> crate::Result<Option<SelectionResult>> {
    use quaint::prelude::{native_uuid, uuid_to_bin, uuid_to_bin_swapped};

    // Go through all the values and generate a select statement with the correct MySQL function
    let (id_select, need_select) = id_field
        .selections()
        .filter_map(|field| match field {
            SelectedField::Scalar(sf) if sf.default_value().is_some() && !args.has_arg_for(sf.db_name()) => sf
                .default_value()
                .unwrap()
                .to_dbgenerated_func()
                .map(|func| (field.db_name().to_string(), func)),
            _ => None,
        })
        .fold((Select::default(), false), |(query, generated), value| {
            let alias = value.0;
            let func = value.1.to_lowercase().replace(' ', "");

            match func.as_str() {
                "(uuid())" => (query.value(native_uuid().alias(alias)), true),
                "(uuid_to_bin(uuid()))" | "(uuid_to_bin(uuid(),0))" => (query.value(uuid_to_bin().alias(alias)), true),
                "(uuid_to_bin(uuid(),1))" => (query.value(uuid_to_bin_swapped().alias(alias)), true),
                _ => (query, generated),
            }
        });

    // db generate values only if needed
    if need_select {
        let pk_select = id_select.add_trace_id(ctx.trace_id);
        let pk_result = conn.query(pk_select.into()).await?;
        let result = try_convert(&(id_field.into()), pk_result)?;

        Ok(Some(result))
    } else {
        Ok(None)
    }
}

/// Create a single record to the database defined in `conn`, resulting into a
/// `RecordProjection` as an identifier pointing to the just-created record.
// #[cfg(any(feature = "postgresql", feature = "mssql", feature = "sqlite"))]
pub(crate) async fn create_record(
    conn: &dyn Queryable,
    sql_family: &SqlFamily,
    model: &Model,
    mut args: WriteArgs,
    selected_fields: FieldSelection,
    ctx: &Context<'_>,
) -> crate::Result<SingleRecord> {
    let id_field: FieldSelection = model.primary_identifier();

<<<<<<< HEAD
    let returned_id = if sql_family.is_mysql() {
        generate_id(conn, &id_field, &args, ctx)
=======
    let returned_id = match sql_family {
        #[cfg(feature = "mysql")]
        SqlFamily::Mysql => generate_id(conn, &id_field, &args, ctx)
>>>>>>> 75852858
            .await?
            .or_else(|| args.as_selection_result(ModelProjection::from(id_field))),
        _ => args.as_selection_result(ModelProjection::from(id_field)),
    };

    let args = match returned_id {
<<<<<<< HEAD
        Some(ref pk) if sql_family.is_mysql() => {
=======
        #[cfg(feature = "mysql")]
        Some(ref pk) if *sql_family == SqlFamily::Mysql => {
>>>>>>> 75852858
            for (field, value) in pk.pairs.iter() {
                let field = DatasourceFieldName(field.db_name().into());
                let value = WriteOperation::scalar_set(value.clone());
                args.insert(field, value)
            }
            args
        }
        _ => args,
    };

    let insert = write::create_record(model, args, &ModelProjection::from(&selected_fields), ctx);

    let result_set = match conn.insert(insert).await {
        Ok(id) => id,
        Err(e) => match e.kind() {
            ErrorKind::UniqueConstraintViolation { constraint } => match constraint {
                quaint::error::DatabaseConstraint::Index(name) => {
                    let constraint = DatabaseConstraint::Index(name.clone());
                    return Err(SqlError::UniqueConstraintViolation { constraint });
                }
                quaint::error::DatabaseConstraint::Fields(fields) => {
                    let constraint = DatabaseConstraint::Fields(fields.clone());
                    return Err(SqlError::UniqueConstraintViolation { constraint });
                }
                quaint::error::DatabaseConstraint::ForeignKey => {
                    let constraint = DatabaseConstraint::ForeignKey;
                    return Err(SqlError::UniqueConstraintViolation { constraint });
                }
                quaint::error::DatabaseConstraint::CannotParse => {
                    let constraint = DatabaseConstraint::CannotParse;
                    return Err(SqlError::UniqueConstraintViolation { constraint });
                }
            },
            ErrorKind::NullConstraintViolation { constraint } => match constraint {
                quaint::error::DatabaseConstraint::Index(name) => {
                    let constraint = DatabaseConstraint::Index(name.clone());
                    return Err(SqlError::NullConstraintViolation { constraint });
                }
                quaint::error::DatabaseConstraint::Fields(fields) => {
                    let constraint = DatabaseConstraint::Fields(fields.clone());
                    return Err(SqlError::NullConstraintViolation { constraint });
                }
                quaint::error::DatabaseConstraint::ForeignKey => {
                    let constraint = DatabaseConstraint::ForeignKey;
                    return Err(SqlError::NullConstraintViolation { constraint });
                }
                quaint::error::DatabaseConstraint::CannotParse => {
                    let constraint = DatabaseConstraint::CannotParse;
                    return Err(SqlError::NullConstraintViolation { constraint });
                }
            },
            _ => return Err(SqlError::from(e)),
        },
    };

    match (returned_id, result_set.len(), result_set.last_insert_id()) {
        // with a working RETURNING statement
        (_, n, _) if n > 0 => {
            let row = result_set.into_single()?;
            let field_names: Vec<_> = selected_fields.db_names().collect();
            let idents = ModelProjection::from(&selected_fields).type_identifiers_with_arities();
            let meta = column_metadata::create(&field_names, &idents);
            let sql_row = row.to_sql_row(&meta)?;
            let record = Record::from(sql_row);

            Ok(SingleRecord { record, field_names })
        }

        // All values provided in the write args
        (Some(identifier), _, _) if !identifier.misses_autogen_value() => {
            let field_names = identifier.db_names().map(Cow::into_owned).collect();
            let record = Record::from(identifier);

            Ok(SingleRecord { record, field_names })
        }

        // We have an auto-incremented id that we got from MySQL or SQLite
        (Some(mut identifier), _, Some(num)) if identifier.misses_autogen_value() => {
            identifier.add_autogen_value(num as i64);

            let field_names = identifier.db_names().map(Cow::into_owned).collect();
            let record = Record::from(identifier);

            Ok(SingleRecord { record, field_names })
        }

        (_, _, _) => panic!("Could not figure out an ID in create"),
    }
}

/// Returns a set of fields that are used in the arguments for the create operation.
fn collect_affected_fields(args: &[WriteArgs], model: &Model) -> HashSet<ScalarFieldRef> {
    let mut fields = HashSet::new();
    args.iter().for_each(|arg| fields.extend(arg.keys()));

    fields
        .into_iter()
        .map(|dsfn| model.fields().scalar().find(|sf| sf.db_name() == dsfn.deref()).unwrap())
        .collect()
}

/// Generates a list of insert statements to execute. If `selected_fields` is set, insert statements
/// will return the specified columns of inserted rows.
fn generate_insert_statements(
    model: &Model,
    args: Vec<WriteArgs>,
    skip_duplicates: bool,
    selected_fields: Option<&ModelProjection>,
    ctx: &Context<'_>,
) -> Vec<Insert<'static>> {
    let affected_fields = collect_affected_fields(&args, model);

    if affected_fields.is_empty() {
        args.into_iter()
            .map(|_| write::create_records_empty(model, skip_duplicates, selected_fields, ctx))
            .collect()
    } else {
        let partitioned_batches = partition_into_batches(args, ctx);
        trace!("Total of {} batches to be executed.", partitioned_batches.len());
        trace!(
            "Batch sizes: {:?}",
            partitioned_batches.iter().map(|b| b.len()).collect_vec()
        );

        partitioned_batches
            .into_iter()
            .map(|batch| {
                write::create_records_nonempty(model, batch, skip_duplicates, &affected_fields, selected_fields, ctx)
            })
            .collect()
    }
}

/// Inserts records specified as a list of `WriteArgs`. Returns number of inserted records.
pub(crate) async fn create_records_count(
    conn: &dyn Queryable,
    model: &Model,
    args: Vec<WriteArgs>,
    skip_duplicates: bool,
    ctx: &Context<'_>,
) -> crate::Result<usize> {
    let inserts = generate_insert_statements(model, args, skip_duplicates, None, ctx);
    let mut count = 0;
    for insert in inserts {
        count += conn.execute(insert.into()).await?;
    }

    Ok(count as usize)
}

/// Inserts records specified as a list of `WriteArgs`. Returns values of fields specified in
/// `selected_fields` for all inserted rows.
pub(crate) async fn create_records_returning(
    conn: &dyn Queryable,
    model: &Model,
    args: Vec<WriteArgs>,
    skip_duplicates: bool,
    selected_fields: FieldSelection,
    ctx: &Context<'_>,
) -> crate::Result<ManyRecords> {
    let field_names: Vec<String> = selected_fields.db_names().collect();
    let idents = selected_fields.type_identifiers_with_arities();
    let meta = column_metadata::create(&field_names, &idents);
    let mut records = ManyRecords::new(field_names.clone());
    let inserts = generate_insert_statements(model, args, skip_duplicates, Some(&selected_fields.into()), ctx);
    for insert in inserts {
        let result_set = conn.query(insert.into()).await?;
        for result_row in result_set {
            let sql_row = result_row.to_sql_row(&meta)?;
            let record = Record::from(sql_row);
            records.push(record);
        }
    }

    Ok(records)
}

/// Partitions data into batches, respecting `max_bind_values` and `max_insert_rows` settings from
/// the `Context`.
fn partition_into_batches(args: Vec<WriteArgs>, ctx: &Context<'_>) -> Vec<Vec<WriteArgs>> {
    let batches = if let Some(max_params) = ctx.max_bind_values {
        // We need to split inserts if they are above a parameter threshold, as well as split based on number of rows.
        // -> Horizontal partitioning by row number, vertical by number of args.
        args.into_iter()
            .peekable()
            .batching(|iter| {
                let mut param_count: usize = 0;
                let mut batch = vec![];

                while param_count < max_params {
                    // If the param count _including_ the next item doens't exceed the limit,
                    // we continue filling up the current batch.
                    let proceed = match iter.peek() {
                        Some(next) => (param_count + next.len()) <= max_params,
                        None => break,
                    };

                    if proceed {
                        match iter.next() {
                            Some(next) => {
                                param_count += next.len();
                                batch.push(next)
                            }
                            None => break,
                        }
                    } else {
                        break;
                    }
                }

                if batch.is_empty() {
                    None
                } else {
                    Some(batch)
                }
            })
            .collect_vec()
    } else {
        vec![args]
    };

    if let Some(max_rows) = ctx.max_insert_rows {
        let capacity = batches.len();
        batches
            .into_iter()
            .fold(Vec::with_capacity(capacity), |mut batches, next_batch| {
                if next_batch.len() > max_rows {
                    batches.extend(
                        next_batch
                            .into_iter()
                            .chunks(max_rows)
                            .into_iter()
                            .map(|chunk| chunk.into_iter().collect_vec()),
                    );
                } else {
                    batches.push(next_batch);
                }

                batches
            })
    } else {
        batches
    }
}

/// Update one record in a database defined in `conn` and the records
/// defined in `args`, resulting the identifiers that were modified in the
/// operation.
pub(crate) async fn update_record(
    conn: &dyn Queryable,
    model: &Model,
    record_filter: RecordFilter,
    args: WriteArgs,
    selected_fields: Option<FieldSelection>,
    ctx: &Context<'_>,
) -> crate::Result<Option<SingleRecord>> {
    if let Some(selected_fields) = selected_fields {
        update_one_with_selection(conn, model, record_filter, args, selected_fields, ctx).await
    } else {
        update_one_without_selection(conn, model, record_filter, args, ctx).await
    }
}

/// Update multiple records in a database defined in `conn` and the records
/// defined in `args`, and returning the number of updates
/// This works via two ways, when there are ids in record_filter.selectors, it uses that to update
/// Otherwise it used the passed down arguments to update.
pub(crate) async fn update_records(
    conn: &dyn Queryable,
    model: &Model,
    record_filter: RecordFilter,
    args: WriteArgs,
    ctx: &Context<'_>,
) -> crate::Result<usize> {
    if args.args.is_empty() {
        return Ok(0);
    }

    if record_filter.has_selectors() {
        let (count, _) = update_many_from_ids_and_filter(conn, model, record_filter, args, ctx).await?;

        Ok(count)
    } else {
        let count = update_many_from_filter(conn, model, record_filter, args, ctx).await?;

        Ok(count)
    }
}

/// Delete multiple records in `conn`, defined in the `Filter`. Result is the number of items deleted.
pub(crate) async fn delete_records(
    conn: &dyn Queryable,
    model: &Model,
    record_filter: RecordFilter,
    ctx: &Context<'_>,
) -> crate::Result<usize> {
    let filter_condition = FilterBuilder::without_top_level_joins().visit_filter(record_filter.clone().filter, ctx);

    // If we have selectors, then we must chunk the mutation into multiple if necessary and add the ids to the filter.
    let row_count = if record_filter.has_selectors() {
        let ids: Vec<_> = record_filter.selectors.as_ref().unwrap().iter().collect();
        let mut row_count = 0;

        for delete in write::delete_many_from_ids_and_filter(model, ids.as_slice(), filter_condition, ctx) {
            row_count += conn.execute(delete).await?;
        }

        row_count
    } else {
        conn.execute(write::delete_many_from_filter(model, filter_condition, ctx))
            .await?
    };

    Ok(row_count as usize)
}

pub(crate) async fn delete_record(
    conn: &dyn Queryable,
    model: &Model,
    record_filter: RecordFilter,
    selected_fields: FieldSelection,
    ctx: &Context<'_>,
) -> crate::Result<SingleRecord> {
    // We explicitly checked in the query builder that there are no nested mutation
    // in combination with this operation.
    debug_assert!(!record_filter.has_selectors());

    let filter = FilterBuilder::without_top_level_joins().visit_filter(record_filter.filter, ctx);
    let selected_fields: ModelProjection = selected_fields.into();

    let result_set = conn
        .query(write::delete_returning(model, filter, &selected_fields, ctx))
        .await?;

    let mut result_iter = result_set.into_iter();
    let result_row = result_iter.next().ok_or(SqlError::RecordDoesNotExist {
        cause: "Record to delete does not exist.".to_owned(),
    })?;
    debug_assert!(result_iter.next().is_none(), "Filter returned more than one row. This is a bug because we must always require `id` in filters for `deleteOne` mutations");

    let field_db_names: Vec<_> = selected_fields.db_names().collect();
    let types_and_arities = selected_fields.type_identifiers_with_arities();
    let meta = column_metadata::create(&field_db_names, &types_and_arities);
    let sql_row = result_row.to_sql_row(&meta)?;

    let record = Record::from(sql_row);
    Ok(SingleRecord {
        record,
        field_names: field_db_names,
    })
}

/// Connect relations defined in `child_ids` to a parent defined in `parent_id`.
/// The relation information is in the `RelationFieldRef`.
pub(crate) async fn m2m_connect(
    conn: &dyn Queryable,
    field: &RelationFieldRef,
    parent_id: &SelectionResult,
    child_ids: &[SelectionResult],
    ctx: &Context<'_>,
) -> crate::Result<()> {
    let query = write::create_relation_table_records(field, parent_id, child_ids, ctx);
    conn.query(query).await?;

    Ok(())
}

/// Disconnect relations defined in `child_ids` to a parent defined in `parent_id`.
/// The relation information is in the `RelationFieldRef`.
pub(crate) async fn m2m_disconnect(
    conn: &dyn Queryable,
    field: &RelationFieldRef,
    parent_id: &SelectionResult,
    child_ids: &[SelectionResult],
    ctx: &Context<'_>,
) -> crate::Result<()> {
    let query = write::delete_relation_table_records(field, parent_id, child_ids, ctx);
    conn.delete(query).await?;

    Ok(())
}

/// Execute a plain SQL query with the given parameters, returning the number of
/// affected rows.
pub(crate) async fn execute_raw(
    conn: &dyn Queryable,
    features: psl::PreviewFeatures,
    inputs: HashMap<String, PrismaValue>,
) -> crate::Result<usize> {
    let value = conn.raw_count(inputs, features).await?;

    Ok(value)
}

/// Execute a plain SQL query with the given parameters, returning the answer as
/// a JSON `Value`.
pub(crate) async fn query_raw(
    conn: &dyn Queryable,
    inputs: HashMap<String, PrismaValue>,
) -> crate::Result<serde_json::Value> {
    Ok(conn.raw_json(inputs).await?)
}<|MERGE_RESOLUTION|>--- conflicted
+++ resolved
@@ -22,7 +22,6 @@
 };
 use user_facing_errors::query_engine::DatabaseConstraint;
 
-<<<<<<< HEAD
 #[cfg(target_arch = "wasm32")]
 macro_rules! trace {
     (target: $target:expr, $($arg:tt)+) => {{
@@ -43,9 +42,7 @@
     };
 }
 
-=======
 #[cfg(feature = "mysql")]
->>>>>>> 75852858
 async fn generate_id(
     conn: &dyn Queryable,
     id_field: &FieldSelection,
@@ -102,26 +99,17 @@
 ) -> crate::Result<SingleRecord> {
     let id_field: FieldSelection = model.primary_identifier();
 
-<<<<<<< HEAD
+    #[cfg(feature = "mysql")]
     let returned_id = if sql_family.is_mysql() {
         generate_id(conn, &id_field, &args, ctx)
-=======
-    let returned_id = match sql_family {
-        #[cfg(feature = "mysql")]
-        SqlFamily::Mysql => generate_id(conn, &id_field, &args, ctx)
->>>>>>> 75852858
             .await?
             .or_else(|| args.as_selection_result(ModelProjection::from(id_field))),
         _ => args.as_selection_result(ModelProjection::from(id_field)),
     };
 
+    #[cfg(feature = "mysql")]
     let args = match returned_id {
-<<<<<<< HEAD
         Some(ref pk) if sql_family.is_mysql() => {
-=======
-        #[cfg(feature = "mysql")]
-        Some(ref pk) if *sql_family == SqlFamily::Mysql => {
->>>>>>> 75852858
             for (field, value) in pk.pairs.iter() {
                 let field = DatasourceFieldName(field.db_name().into());
                 let value = WriteOperation::scalar_set(value.clone());
