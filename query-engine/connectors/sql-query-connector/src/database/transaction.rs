--- conflicted
+++ resolved
@@ -285,24 +285,14 @@
         upsert: connector_interface::NativeUpsert,
         trace_id: Option<String>,
     ) -> connector::Result<SingleRecord> {
-<<<<<<< HEAD
+        #[cfg(any(feature = "postgresql", feature = "mssql", feature = "sqlite"))]
         catch(&self.connection_info, async {
             let ctx = Context::new(&self.connection_info, trace_id.as_deref());
             upsert::native_upsert(self.inner.as_queryable(), upsert, &ctx).await
         })
         .await
-=======
-        #[cfg(any(feature = "postgresql", feature = "mssql", feature = "sqlite"))]
-        {
-            catch(self.connection_info.clone(), async move {
-                let ctx = Context::new(&self.connection_info, trace_id.as_deref());
-                upsert::native_upsert(&self.inner, upsert, &ctx).await
-            })
-            .await
-        }
         #[cfg(not(any(feature = "postgresql", feature = "mssql", feature = "sqlite")))]
         unreachable!()
->>>>>>> 75852858
     }
 
     async fn m2m_connect(
