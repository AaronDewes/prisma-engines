--- conflicted
+++ resolved
@@ -257,13 +257,15 @@
         record_filter: RecordFilter,
         trace_id: Option<String>,
     ) -> connector::Result<usize> {
-<<<<<<< HEAD
-        let ctx = Context::new(&self.connection_info, trace_id.as_deref());
+        let ctx = Context::new(&self.connection_info, trace_id.as_deref());
+        #[cfg(any(feature = "postgresql", feature = "mssql", feature = "sqlite"))]
         catch(
             &self.connection_info,
             write::delete_records(&self.inner, model, record_filter, &ctx),
         )
         .await
+        #[cfg(not(any(feature = "postgresql", feature = "mssql", feature = "sqlite")))]
+        unreachable!()
     }
 
     async fn delete_record(
@@ -274,23 +276,14 @@
         trace_id: Option<String>,
     ) -> connector::Result<SingleRecord> {
         let ctx = Context::new(&self.connection_info, trace_id.as_deref());
+        #[cfg(any(feature = "postgresql", feature = "mssql", feature = "sqlite"))]
         catch(
             &self.connection_info,
             write::delete_record(&self.inner, model, record_filter, selected_fields, &ctx),
         )
         .await
-=======
-        #[cfg(any(feature = "postgresql", feature = "mssql", feature = "sqlite"))]
-        {
-            catch(self.connection_info.clone(), async move {
-                let ctx = Context::new(&self.connection_info, trace_id.as_deref());
-                write::delete_records(&self.inner, model, record_filter, &ctx).await
-            })
-            .await
-        }
         #[cfg(not(any(feature = "postgresql", feature = "mssql", feature = "sqlite")))]
         unreachable!()
->>>>>>> 75852858
     }
 
     async fn native_upsert_record(
