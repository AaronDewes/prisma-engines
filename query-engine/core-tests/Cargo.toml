[package]
name = "core-tests"
version = "0.1.0"
edition = "2021"

[dependencies]

[dev-dependencies]
dissimilar = "1.0.4"
user-facing-errors = { path = "../../libs/user-facing-errors" }
<<<<<<< HEAD
request-handlers = { path = "../request-handlers", features=["native", "sqlite", "mysql", "mssql", "postgresql"] }
=======
request-handlers = { path = "../request-handlers", features = ["all"] }
>>>>>>> 744b41c0
query-core = { path = "../core", features = ["metrics"] }
schema = { path = "../schema" }
psl.workspace = true
serde_json.workspace = true<|MERGE_RESOLUTION|>--- conflicted
+++ resolved
@@ -8,11 +8,7 @@
 [dev-dependencies]
 dissimilar = "1.0.4"
 user-facing-errors = { path = "../../libs/user-facing-errors" }
-<<<<<<< HEAD
-request-handlers = { path = "../request-handlers", features=["native", "sqlite", "mysql", "mssql", "postgresql"] }
-=======
 request-handlers = { path = "../request-handlers", features = ["all"] }
->>>>>>> 744b41c0
 query-core = { path = "../core", features = ["metrics"] }
 schema = { path = "../schema" }
 psl.workspace = true
