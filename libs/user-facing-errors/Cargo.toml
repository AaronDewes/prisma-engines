--- conflicted
+++ resolved
@@ -15,21 +15,13 @@
 
 [features]
 default = []
-<<<<<<< HEAD
-mssql = ["quaint", "quaint/mssql"]
-mysql = ["quaint", "quaint/mysql"]
-postgresql = ["quaint", "quaint/postgresql"]
-sqlite = ["quaint", "quaint/sqlite"]
-=======
-sql = ["quaint"]
 all-native = [
     "postgresql-native",
     "mssql-native",
     "mysql-native",
     "sqlite-native",
 ]
-postgresql-native = ["quaint/postgresql-native"]
-mssql-native = ["quaint/mssql-native"]
-mysql-native = ["quaint/mysql-native"]
-sqlite-native = ["quaint/sqlite-native"]
->>>>>>> 744b41c0
+postgresql-native = ["quaint", "quaint/postgresql-native"]
+mssql-native = ["quaint", "quaint/mssql-native"]
+mysql-native = ["quaint", "quaint/mysql-native"]
+sqlite-native = ["quaint", "quaint/sqlite-native"]