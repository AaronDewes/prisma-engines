--- conflicted
+++ resolved
@@ -721,7 +721,6 @@
         "#;
     let result = dbg!(api.introspect().await);
     custom_assert(&result, dm);
-<<<<<<< HEAD
 }
 
 //todo compound foreign keys
@@ -766,6 +765,4 @@
         "#;
     let result = dbg!(api.introspect().await);
     custom_assert(&result, dm);
-=======
->>>>>>> 923d4265
 }